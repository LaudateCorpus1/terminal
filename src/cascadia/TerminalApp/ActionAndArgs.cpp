--- conflicted
+++ resolved
@@ -40,38 +40,6 @@
 // This key is reserved to remove a keybinding, instead of mapping it to an action.
 static constexpr std::string_view UnboundKey{ "unbound" };
 
-static constexpr std::string_view ActionKey{ "action" };
-
-// This key is reserved to remove a keybinding, instead of mapping it to an action.
-static constexpr std::string_view UnboundKey{ "unbound" };
-
-static constexpr std::string_view CopyTextKey{ "copy" };
-static constexpr std::string_view PasteTextKey{ "paste" };
-static constexpr std::string_view OpenNewTabDropdownKey{ "openNewTabDropdown" };
-static constexpr std::string_view DuplicateTabKey{ "duplicateTab" };
-static constexpr std::string_view NewTabKey{ "newTab" };
-static constexpr std::string_view NewWindowKey{ "newWindow" };
-static constexpr std::string_view CloseWindowKey{ "closeWindow" };
-static constexpr std::string_view CloseTabKey{ "closeTab" };
-static constexpr std::string_view ClosePaneKey{ "closePane" };
-static constexpr std::string_view SwitchtoTabKey{ "switchToTab" };
-static constexpr std::string_view NextTabKey{ "nextTab" };
-static constexpr std::string_view PrevTabKey{ "prevTab" };
-static constexpr std::string_view AdjustFontSizeKey{ "adjustFontSize" };
-static constexpr std::string_view ResetFontSizeKey{ "resetFontSize" };
-static constexpr std::string_view ScrollupKey{ "scrollUp" };
-static constexpr std::string_view ScrolldownKey{ "scrollDown" };
-static constexpr std::string_view ScrolluppageKey{ "scrollUpPage" };
-static constexpr std::string_view ScrolldownpageKey{ "scrollDownPage" };
-static constexpr std::string_view SwitchToTabKey{ "switchToTab" };
-static constexpr std::string_view OpenSettingsKey{ "openSettings" }; // TODO GH#2557: Add args for OpenSettings
-static constexpr std::string_view SplitPaneKey{ "splitPane" };
-static constexpr std::string_view ResizePaneKey{ "resizePane" };
-static constexpr std::string_view MoveFocusKey{ "moveFocus" };
-static constexpr std::string_view FindKey{ "find" };
-static constexpr std::string_view ToggleFullscreenKey{ "toggleFullscreen" };
-static constexpr std::string_view ToggleCommandPaletteKey{ "toggleCommandPalette" };
-
 namespace winrt::TerminalApp::implementation
 {
     // Specifically use a map here over an unordered_map. We want to be able to
@@ -82,11 +50,7 @@
     // the actual strings being pointed to. However, since both these strings and
     // the map are all const for the lifetime of the app, we have nothing to worry
     // about here.
-<<<<<<< HEAD
-    const std::map<std::string_view, ShortcutAction, std::less<>> ActionAndArgs::ActionNamesMap{
-=======
     const std::map<std::string_view, ShortcutAction, std::less<>> ActionAndArgs::ActionKeyNamesMap{
->>>>>>> ceeaadc3
         { CopyTextKey, ShortcutAction::CopyText },
         { PasteTextKey, ShortcutAction::PasteText },
         { OpenNewTabDropdownKey, ShortcutAction::OpenNewTabDropdown },
@@ -108,12 +72,6 @@
         { ResizePaneKey, ShortcutAction::ResizePane },
         { MoveFocusKey, ShortcutAction::MoveFocus },
         { OpenSettingsKey, ShortcutAction::OpenSettings },
-<<<<<<< HEAD
-        { ToggleFullscreenKey, ShortcutAction::ToggleFullscreen },
-        { SplitPaneKey, ShortcutAction::SplitPane },
-        { UnboundKey, ShortcutAction::Invalid },
-        { FindKey, ShortcutAction::Find },
-=======
         { ToggleRetroEffectKey, ShortcutAction::ToggleRetroEffect },
         { ToggleFullscreenKey, ShortcutAction::ToggleFullscreen },
         { SplitPaneKey, ShortcutAction::SplitPane },
@@ -122,7 +80,6 @@
         { UnboundKey, ShortcutAction::Invalid },
         { FindKey, ShortcutAction::Find },
         { RenameTabKey, ShortcutAction::RenameTab },
->>>>>>> ceeaadc3
         { ToggleCommandPaletteKey, ShortcutAction::ToggleCommandPalette },
     };
 
@@ -149,15 +106,12 @@
 
         { ShortcutAction::SplitPane, winrt::TerminalApp::implementation::SplitPaneArgs::FromJson },
 
-<<<<<<< HEAD
-=======
         { ShortcutAction::OpenSettings, winrt::TerminalApp::implementation::OpenSettingsArgs::FromJson },
 
         { ShortcutAction::SetTabColor, winrt::TerminalApp::implementation::SetTabColorArgs::FromJson },
 
         { ShortcutAction::RenameTab, winrt::TerminalApp::implementation::RenameTabArgs::FromJson },
 
->>>>>>> ceeaadc3
         { ShortcutAction::Invalid, nullptr },
     };
 
@@ -172,13 +126,8 @@
     {
         // Try matching the command to one we have. If we can't find the
         // action name in our list of names, let's just unbind that key.
-<<<<<<< HEAD
-        const auto found = ActionAndArgs::ActionNamesMap.find(actionString);
-        return found != ActionAndArgs::ActionNamesMap.end() ? found->second : ShortcutAction::Invalid;
-=======
         const auto found = ActionAndArgs::ActionKeyNamesMap.find(actionString);
         return found != ActionAndArgs::ActionKeyNamesMap.end() ? found->second : ShortcutAction::Invalid;
->>>>>>> ceeaadc3
     }
 
     // Method Description:
@@ -275,8 +224,6 @@
         }
     }
 
-<<<<<<< HEAD
-=======
     winrt::hstring ActionAndArgs::GenerateName() const
     {
         // Use a magic static to initialize this map, because we won't be able
@@ -328,5 +275,4 @@
         return found != GeneratedActionNames.end() ? found->second : L"";
     }
 
->>>>>>> ceeaadc3
 }
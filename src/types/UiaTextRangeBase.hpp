/*++
Copyright (c) Microsoft Corporation
Licensed under the MIT license.

Module Name:
- UiaTextRangeBase.hpp

Abstract:
- This module provides UI Automation access to the text of the console
  window to support both automation tests and accessibility (screen
  reading) applications.
- ConHost and Windows Terminal must implement their own virtual functions separately.

Author(s):
- Austin Diviness (AustDi)     2017
- Carlos Zamora   (CaZamor)    2019
--*/

#pragma once

#include "inc/viewport.hpp"
#include "../buffer/out/textBuffer.hpp"
#include "IUiaData.h"
#include "unicode.hpp"

#include <UIAutomationCore.h>
#include <deque>
#include <tuple>
#include <wrl/implements.h>

#ifdef UNIT_TESTING
class UiaTextRangeTests;
#endif

typedef unsigned long long IdType;
constexpr IdType InvalidId = 0;

namespace Microsoft::Console::Types
{
    class UiaTracing;

    class UiaTextRangeBase : public WRL::RuntimeClass<WRL::RuntimeClassFlags<WRL::ClassicCom | WRL::InhibitFtmBase>, ITextRangeProvider>
    {
    private:
        static IdType id;

    protected:
        // indicates which direction a movement operation
        // is going
        enum class MovementDirection
        {
            Forward,
            Backward
        };

    public:
        // The default word delimiter for UiaTextRanges
        static constexpr std::wstring_view DefaultWordDelimiter{ &UNICODE_SPACE, 1 };

        // degenerate range
        virtual HRESULT RuntimeClassInitialize(_In_ IUiaData* pData,
                                               _In_ IRawElementProviderSimple* const pProvider,
                                               _In_ std::wstring_view wordDelimiters = DefaultWordDelimiter) noexcept;

        // degenerate range at cursor position
        virtual HRESULT RuntimeClassInitialize(_In_ IUiaData* pData,
                                               _In_ IRawElementProviderSimple* const pProvider,
                                               _In_ const Cursor& cursor,
                                               _In_ std::wstring_view wordDelimiters = DefaultWordDelimiter) noexcept;

        // specific endpoint range
        virtual HRESULT RuntimeClassInitialize(_In_ IUiaData* pData,
                                               _In_ IRawElementProviderSimple* const pProvider,
                                               _In_ const COORD start,
                                               _In_ const COORD end,
                                               _In_ std::wstring_view wordDelimiters = DefaultWordDelimiter) noexcept;

        virtual HRESULT RuntimeClassInitialize(const UiaTextRangeBase& a) noexcept;

        UiaTextRangeBase(const UiaTextRangeBase&) = default;
        UiaTextRangeBase(UiaTextRangeBase&&) = default;
        UiaTextRangeBase& operator=(const UiaTextRangeBase&) = default;
        UiaTextRangeBase& operator=(UiaTextRangeBase&&) = default;
        ~UiaTextRangeBase() = default;

        const IdType GetId() const noexcept;
        const COORD GetEndpoint(TextPatternRangeEndpoint endpoint) const noexcept;
        bool SetEndpoint(TextPatternRangeEndpoint endpoint, const COORD val) noexcept;
        const bool IsDegenerate() const noexcept;

        // ITextRangeProvider methods
        virtual IFACEMETHODIMP Clone(_Outptr_result_maybenull_ ITextRangeProvider** ppRetVal) = 0;
        IFACEMETHODIMP Compare(_In_opt_ ITextRangeProvider* pRange, _Out_ BOOL* pRetVal) noexcept override;
        IFACEMETHODIMP CompareEndpoints(_In_ TextPatternRangeEndpoint endpoint,
                                        _In_ ITextRangeProvider* pTargetRange,
                                        _In_ TextPatternRangeEndpoint targetEndpoint,
                                        _Out_ int* pRetVal) noexcept override;
        IFACEMETHODIMP ExpandToEnclosingUnit(_In_ TextUnit unit) noexcept override;
        IFACEMETHODIMP FindAttribute(_In_ TEXTATTRIBUTEID textAttributeId,
                                     _In_ VARIANT val,
                                     _In_ BOOL searchBackward,
                                     _Outptr_result_maybenull_ ITextRangeProvider** ppRetVal) noexcept override;
        IFACEMETHODIMP FindText(_In_ BSTR text,
                                _In_ BOOL searchBackward,
                                _In_ BOOL ignoreCase,
                                _Outptr_result_maybenull_ ITextRangeProvider** ppRetVal) noexcept override;
        IFACEMETHODIMP GetAttributeValue(_In_ TEXTATTRIBUTEID textAttributeId,
                                         _Out_ VARIANT* pRetVal) noexcept override;
        IFACEMETHODIMP GetBoundingRectangles(_Outptr_result_maybenull_ SAFEARRAY** ppRetVal) noexcept override;
        IFACEMETHODIMP GetEnclosingElement(_Outptr_result_maybenull_ IRawElementProviderSimple** ppRetVal) noexcept override;
        IFACEMETHODIMP GetText(_In_ int maxLength,
                               _Out_ BSTR* pRetVal) noexcept override;
        IFACEMETHODIMP Move(_In_ TextUnit unit,
                            _In_ int count,
                            _Out_ int* pRetVal) noexcept override;
        IFACEMETHODIMP MoveEndpointByUnit(_In_ TextPatternRangeEndpoint endpoint,
                                          _In_ TextUnit unit,
                                          _In_ int count,
                                          _Out_ int* pRetVal) noexcept override;
        IFACEMETHODIMP MoveEndpointByRange(_In_ TextPatternRangeEndpoint endpoint,
                                           _In_ ITextRangeProvider* pTargetRange,
                                           _In_ TextPatternRangeEndpoint targetEndpoint) noexcept override;
        IFACEMETHODIMP Select() noexcept override;
        IFACEMETHODIMP AddToSelection() noexcept override;
        IFACEMETHODIMP RemoveFromSelection() noexcept override;
        IFACEMETHODIMP ScrollIntoView(_In_ BOOL alignToTop) noexcept override;
        IFACEMETHODIMP GetChildren(_Outptr_result_maybenull_ SAFEARRAY** ppRetVal) noexcept override;

    protected:
        UiaTextRangeBase() = default;
        IUiaData* _pData{ nullptr };

        IRawElementProviderSimple* _pProvider{ nullptr };

        std::wstring _wordDelimiters{};

        virtual void _ChangeViewport(const SMALL_RECT NewWindow) = 0;
        virtual void _TranslatePointToScreen(LPPOINT clientPoint) const = 0;
        virtual void _TranslatePointFromScreen(LPPOINT screenPoint) const = 0;

        void Initialize(_In_ const UiaPoint point);

        // used to debug objects passed back and forth
        // between the provider and the client
        IdType _id{};

        // measure units in the form [_start, _end).
        // These are in the TextBuffer coordinate space.
        // NOTE: _start is inclusive, but _end is exclusive
        COORD _start{};
        COORD _end{};

        // This is used by tracing to extract the text value
        // that the UiaTextRange currently encompasses.
        // GetText() cannot be used as it's not const
        std::wstring _getTextValue(std::optional<unsigned int> maxLength = std::nullopt) const noexcept;

        RECT _getTerminalRect() const;

<<<<<<< HEAD
        static const ViewportRow _screenInfoRowToViewportRow(gsl::not_null<IUiaData*> pData,
                                                             const ScreenInfoRow row) noexcept;
        // Routine Description:
        // - Converts a ScreenInfoRow to a ViewportRow.
        // Arguments:
        // - row - the ScreenInfoRow to convert
        // - viewport - the viewport to use for the conversion
        // Return Value:
        // - the equivalent ViewportRow.
        static constexpr const ViewportRow _screenInfoRowToViewportRow(const ScreenInfoRow row,
                                                                       const SMALL_RECT viewport) noexcept
        {
            return row - viewport.Top;
        }

        static const bool _isScreenInfoRowInViewport(gsl::not_null<IUiaData*> pData,
                                                     const ScreenInfoRow row) noexcept;
        static const bool _isScreenInfoRowInViewport(const ScreenInfoRow row,
                                                     const SMALL_RECT viewport) noexcept;

        static const unsigned int _getViewportHeight(const SMALL_RECT viewport) noexcept;
        static const unsigned int _getViewportWidth(const SMALL_RECT viewport) noexcept;

        void _addScreenInfoRowBoundaries(gsl::not_null<IUiaData*> pData,
                                         const ScreenInfoRow screenInfoRow,
                                         _Inout_ std::vector<double>& coords) const;

        static const int _compareScreenCoords(gsl::not_null<IUiaData*> pData,
                                              const ScreenInfoRow rowA,
                                              const Column colA,
                                              const ScreenInfoRow rowB,
                                              const Column colB);

        static std::pair<Endpoint, Endpoint> _moveByCharacter(gsl::not_null<IUiaData*> pData,
                                                              const int moveCount,
                                                              const MoveState moveState,
                                                              gsl::not_null<int*> const pAmountMoved);

        static std::pair<Endpoint, Endpoint> _moveByCharacterForward(gsl::not_null<IUiaData*> pData,
                                                                     const int moveCount,
                                                                     const MoveState moveState,
                                                                     gsl::not_null<int*> const pAmountMoved);

        static std::pair<Endpoint, Endpoint> _moveByCharacterBackward(gsl::not_null<IUiaData*> pData,
                                                                      const int moveCount,
                                                                      const MoveState moveState,
                                                                      gsl::not_null<int*> const pAmountMoved);

        static std::pair<Endpoint, Endpoint> _moveByWord(gsl::not_null<IUiaData*> pData,
                                                         const int moveCount,
                                                         const MoveState moveState,
                                                         const std::wstring_view wordDelimiters,
                                                         gsl::not_null<int*> const pAmountMoved);

        static std::pair<Endpoint, Endpoint> _moveByWordForward(gsl::not_null<IUiaData*> pData,
                                                                const int moveCount,
                                                                const MoveState moveState,
                                                                const std::wstring_view wordDelimiters,
                                                                gsl::not_null<int*> const pAmountMoved);

        static std::pair<Endpoint, Endpoint> _moveByWordBackward(gsl::not_null<IUiaData*> pData,
                                                                 const int moveCount,
                                                                 const MoveState moveState,
                                                                 const std::wstring_view wordDelimiters,
                                                                 gsl::not_null<int*> const pAmountMoved);

        static std::pair<Endpoint, Endpoint> _moveByLine(gsl::not_null<IUiaData*> pData,
                                                         const int moveCount,
                                                         const MoveState moveState,
                                                         gsl::not_null<int*> const pAmountMoved);

        static std::pair<Endpoint, Endpoint> _moveByDocument(gsl::not_null<IUiaData*> pData,
                                                             const int moveCount,
                                                             const MoveState moveState,
                                                             gsl::not_null<int*> const pAmountMoved);

        static std::tuple<Endpoint, Endpoint, bool>
        _moveEndpointByUnitCharacter(gsl::not_null<IUiaData*> pData,
                                     const int moveCount,
                                     const TextPatternRangeEndpoint endpoint,
                                     const MoveState moveState,
                                     gsl::not_null<int*> const pAmountMoved);

        static std::tuple<Endpoint, Endpoint, bool>
        _moveEndpointByUnitCharacterForward(gsl::not_null<IUiaData*> pData,
                                            const int moveCount,
                                            const TextPatternRangeEndpoint endpoint,
                                            const MoveState moveState,
                                            gsl::not_null<int*> const pAmountMoved);

        static std::tuple<Endpoint, Endpoint, bool>
        _moveEndpointByUnitCharacterBackward(gsl::not_null<IUiaData*> pData,
                                             const int moveCount,
                                             const TextPatternRangeEndpoint endpoint,
                                             const MoveState moveState,
                                             gsl::not_null<int*> const pAmountMoved);

        static std::tuple<Endpoint, Endpoint, bool>
        _moveEndpointByUnitWord(gsl::not_null<IUiaData*> pData,
                                const int moveCount,
                                const TextPatternRangeEndpoint endpoint,
                                const MoveState moveState,
                                const std::wstring_view wordDelimiters,
                                gsl::not_null<int*> const pAmountMoved);

        static std::tuple<Endpoint, Endpoint, bool>
        _moveEndpointByUnitWordForward(gsl::not_null<IUiaData*> pData,
                                       const int moveCount,
                                       const TextPatternRangeEndpoint endpoint,
                                       const MoveState moveState,
                                       const std::wstring_view wordDelimiters,
                                       gsl::not_null<int*> const pAmountMoved);

        static std::tuple<Endpoint, Endpoint, bool>
        _moveEndpointByUnitWordBackward(gsl::not_null<IUiaData*> pData,
                                        const int moveCount,
                                        const TextPatternRangeEndpoint endpoint,
                                        const MoveState moveState,
                                        const std::wstring_view wordDelimiters,
                                        gsl::not_null<int*> const pAmountMoved);

        static std::tuple<Endpoint, Endpoint, bool>
        _moveEndpointByUnitLine(gsl::not_null<IUiaData*> pData,
                                const int moveCount,
                                const TextPatternRangeEndpoint endpoint,
                                const MoveState moveState,
                                gsl::not_null<int*> const pAmountMoved);

        static std::tuple<Endpoint, Endpoint, bool>
        _moveEndpointByUnitDocument(gsl::not_null<IUiaData*> pData,
                                    const int moveCount,
                                    const TextPatternRangeEndpoint endpoint,
                                    const MoveState moveState,
                                    gsl::not_null<int*> const pAmountMoved);
=======
        virtual const COORD _getScreenFontSize() const;
        const unsigned int _getViewportHeight(const SMALL_RECT viewport) const noexcept;
        const Viewport _getBufferSize() const noexcept;

        void _getBoundingRect(_In_ const COORD startAnchor, _In_ const COORD endAnchor, _Inout_ std::vector<double>& coords) const;

        void
        _moveEndpointByUnitCharacter(_In_ const int moveCount,
                                     _In_ const TextPatternRangeEndpoint endpoint,
                                     _Out_ gsl::not_null<int*> const pAmountMoved,
                                     _In_ const bool preventBufferEnd = false) noexcept;

        void
        _moveEndpointByUnitWord(_In_ const int moveCount,
                                _In_ const TextPatternRangeEndpoint endpoint,
                                _Out_ gsl::not_null<int*> const pAmountMoved,
                                _In_ const bool preventBufferEnd = false);

        void
        _moveEndpointByUnitLine(_In_ const int moveCount,
                                _In_ const TextPatternRangeEndpoint endpoint,
                                _Out_ gsl::not_null<int*> const pAmountMoved,
                                _In_ const bool preventBufferEnd = false) noexcept;

        void
        _moveEndpointByUnitDocument(_In_ const int moveCount,
                                    _In_ const TextPatternRangeEndpoint endpoint,
                                    _Out_ gsl::not_null<int*> const pAmountMoved,
                                    _In_ const bool preventBufferEnd = false) noexcept;
>>>>>>> b4653156

#ifdef UNIT_TESTING
        friend class ::UiaTextRangeTests;
#endif
        friend class UiaTracing;
    };
}
<|MERGE_RESOLUTION|>--- conflicted
+++ resolved
@@ -1,332 +1,196 @@
-/*++
-Copyright (c) Microsoft Corporation
-Licensed under the MIT license.
-
-Module Name:
-- UiaTextRangeBase.hpp
-
-Abstract:
-- This module provides UI Automation access to the text of the console
-  window to support both automation tests and accessibility (screen
-  reading) applications.
-- ConHost and Windows Terminal must implement their own virtual functions separately.
-
-Author(s):
-- Austin Diviness (AustDi)     2017
-- Carlos Zamora   (CaZamor)    2019
---*/
-
-#pragma once
-
-#include "inc/viewport.hpp"
-#include "../buffer/out/textBuffer.hpp"
-#include "IUiaData.h"
-#include "unicode.hpp"
-
-#include <UIAutomationCore.h>
-#include <deque>
-#include <tuple>
-#include <wrl/implements.h>
-
-#ifdef UNIT_TESTING
-class UiaTextRangeTests;
-#endif
-
-typedef unsigned long long IdType;
-constexpr IdType InvalidId = 0;
-
-namespace Microsoft::Console::Types
-{
-    class UiaTracing;
-
-    class UiaTextRangeBase : public WRL::RuntimeClass<WRL::RuntimeClassFlags<WRL::ClassicCom | WRL::InhibitFtmBase>, ITextRangeProvider>
-    {
-    private:
-        static IdType id;
-
-    protected:
-        // indicates which direction a movement operation
-        // is going
-        enum class MovementDirection
-        {
-            Forward,
-            Backward
-        };
-
-    public:
-        // The default word delimiter for UiaTextRanges
-        static constexpr std::wstring_view DefaultWordDelimiter{ &UNICODE_SPACE, 1 };
-
-        // degenerate range
-        virtual HRESULT RuntimeClassInitialize(_In_ IUiaData* pData,
-                                               _In_ IRawElementProviderSimple* const pProvider,
-                                               _In_ std::wstring_view wordDelimiters = DefaultWordDelimiter) noexcept;
-
-        // degenerate range at cursor position
-        virtual HRESULT RuntimeClassInitialize(_In_ IUiaData* pData,
-                                               _In_ IRawElementProviderSimple* const pProvider,
-                                               _In_ const Cursor& cursor,
-                                               _In_ std::wstring_view wordDelimiters = DefaultWordDelimiter) noexcept;
-
-        // specific endpoint range
-        virtual HRESULT RuntimeClassInitialize(_In_ IUiaData* pData,
-                                               _In_ IRawElementProviderSimple* const pProvider,
-                                               _In_ const COORD start,
-                                               _In_ const COORD end,
-                                               _In_ std::wstring_view wordDelimiters = DefaultWordDelimiter) noexcept;
-
-        virtual HRESULT RuntimeClassInitialize(const UiaTextRangeBase& a) noexcept;
-
-        UiaTextRangeBase(const UiaTextRangeBase&) = default;
-        UiaTextRangeBase(UiaTextRangeBase&&) = default;
-        UiaTextRangeBase& operator=(const UiaTextRangeBase&) = default;
-        UiaTextRangeBase& operator=(UiaTextRangeBase&&) = default;
-        ~UiaTextRangeBase() = default;
-
-        const IdType GetId() const noexcept;
-        const COORD GetEndpoint(TextPatternRangeEndpoint endpoint) const noexcept;
-        bool SetEndpoint(TextPatternRangeEndpoint endpoint, const COORD val) noexcept;
-        const bool IsDegenerate() const noexcept;
-
-        // ITextRangeProvider methods
-        virtual IFACEMETHODIMP Clone(_Outptr_result_maybenull_ ITextRangeProvider** ppRetVal) = 0;
-        IFACEMETHODIMP Compare(_In_opt_ ITextRangeProvider* pRange, _Out_ BOOL* pRetVal) noexcept override;
-        IFACEMETHODIMP CompareEndpoints(_In_ TextPatternRangeEndpoint endpoint,
-                                        _In_ ITextRangeProvider* pTargetRange,
-                                        _In_ TextPatternRangeEndpoint targetEndpoint,
-                                        _Out_ int* pRetVal) noexcept override;
-        IFACEMETHODIMP ExpandToEnclosingUnit(_In_ TextUnit unit) noexcept override;
-        IFACEMETHODIMP FindAttribute(_In_ TEXTATTRIBUTEID textAttributeId,
-                                     _In_ VARIANT val,
-                                     _In_ BOOL searchBackward,
-                                     _Outptr_result_maybenull_ ITextRangeProvider** ppRetVal) noexcept override;
-        IFACEMETHODIMP FindText(_In_ BSTR text,
-                                _In_ BOOL searchBackward,
-                                _In_ BOOL ignoreCase,
-                                _Outptr_result_maybenull_ ITextRangeProvider** ppRetVal) noexcept override;
-        IFACEMETHODIMP GetAttributeValue(_In_ TEXTATTRIBUTEID textAttributeId,
-                                         _Out_ VARIANT* pRetVal) noexcept override;
-        IFACEMETHODIMP GetBoundingRectangles(_Outptr_result_maybenull_ SAFEARRAY** ppRetVal) noexcept override;
-        IFACEMETHODIMP GetEnclosingElement(_Outptr_result_maybenull_ IRawElementProviderSimple** ppRetVal) noexcept override;
-        IFACEMETHODIMP GetText(_In_ int maxLength,
-                               _Out_ BSTR* pRetVal) noexcept override;
-        IFACEMETHODIMP Move(_In_ TextUnit unit,
-                            _In_ int count,
-                            _Out_ int* pRetVal) noexcept override;
-        IFACEMETHODIMP MoveEndpointByUnit(_In_ TextPatternRangeEndpoint endpoint,
-                                          _In_ TextUnit unit,
-                                          _In_ int count,
-                                          _Out_ int* pRetVal) noexcept override;
-        IFACEMETHODIMP MoveEndpointByRange(_In_ TextPatternRangeEndpoint endpoint,
-                                           _In_ ITextRangeProvider* pTargetRange,
-                                           _In_ TextPatternRangeEndpoint targetEndpoint) noexcept override;
-        IFACEMETHODIMP Select() noexcept override;
-        IFACEMETHODIMP AddToSelection() noexcept override;
-        IFACEMETHODIMP RemoveFromSelection() noexcept override;
-        IFACEMETHODIMP ScrollIntoView(_In_ BOOL alignToTop) noexcept override;
-        IFACEMETHODIMP GetChildren(_Outptr_result_maybenull_ SAFEARRAY** ppRetVal) noexcept override;
-
-    protected:
-        UiaTextRangeBase() = default;
-        IUiaData* _pData{ nullptr };
-
-        IRawElementProviderSimple* _pProvider{ nullptr };
-
-        std::wstring _wordDelimiters{};
-
-        virtual void _ChangeViewport(const SMALL_RECT NewWindow) = 0;
-        virtual void _TranslatePointToScreen(LPPOINT clientPoint) const = 0;
-        virtual void _TranslatePointFromScreen(LPPOINT screenPoint) const = 0;
-
-        void Initialize(_In_ const UiaPoint point);
-
-        // used to debug objects passed back and forth
-        // between the provider and the client
-        IdType _id{};
-
-        // measure units in the form [_start, _end).
-        // These are in the TextBuffer coordinate space.
-        // NOTE: _start is inclusive, but _end is exclusive
-        COORD _start{};
-        COORD _end{};
-
-        // This is used by tracing to extract the text value
-        // that the UiaTextRange currently encompasses.
-        // GetText() cannot be used as it's not const
-        std::wstring _getTextValue(std::optional<unsigned int> maxLength = std::nullopt) const noexcept;
-
-        RECT _getTerminalRect() const;
-
-<<<<<<< HEAD
-        static const ViewportRow _screenInfoRowToViewportRow(gsl::not_null<IUiaData*> pData,
-                                                             const ScreenInfoRow row) noexcept;
-        // Routine Description:
-        // - Converts a ScreenInfoRow to a ViewportRow.
-        // Arguments:
-        // - row - the ScreenInfoRow to convert
-        // - viewport - the viewport to use for the conversion
-        // Return Value:
-        // - the equivalent ViewportRow.
-        static constexpr const ViewportRow _screenInfoRowToViewportRow(const ScreenInfoRow row,
-                                                                       const SMALL_RECT viewport) noexcept
-        {
-            return row - viewport.Top;
-        }
-
-        static const bool _isScreenInfoRowInViewport(gsl::not_null<IUiaData*> pData,
-                                                     const ScreenInfoRow row) noexcept;
-        static const bool _isScreenInfoRowInViewport(const ScreenInfoRow row,
-                                                     const SMALL_RECT viewport) noexcept;
-
-        static const unsigned int _getViewportHeight(const SMALL_RECT viewport) noexcept;
-        static const unsigned int _getViewportWidth(const SMALL_RECT viewport) noexcept;
-
-        void _addScreenInfoRowBoundaries(gsl::not_null<IUiaData*> pData,
-                                         const ScreenInfoRow screenInfoRow,
-                                         _Inout_ std::vector<double>& coords) const;
-
-        static const int _compareScreenCoords(gsl::not_null<IUiaData*> pData,
-                                              const ScreenInfoRow rowA,
-                                              const Column colA,
-                                              const ScreenInfoRow rowB,
-                                              const Column colB);
-
-        static std::pair<Endpoint, Endpoint> _moveByCharacter(gsl::not_null<IUiaData*> pData,
-                                                              const int moveCount,
-                                                              const MoveState moveState,
-                                                              gsl::not_null<int*> const pAmountMoved);
-
-        static std::pair<Endpoint, Endpoint> _moveByCharacterForward(gsl::not_null<IUiaData*> pData,
-                                                                     const int moveCount,
-                                                                     const MoveState moveState,
-                                                                     gsl::not_null<int*> const pAmountMoved);
-
-        static std::pair<Endpoint, Endpoint> _moveByCharacterBackward(gsl::not_null<IUiaData*> pData,
-                                                                      const int moveCount,
-                                                                      const MoveState moveState,
-                                                                      gsl::not_null<int*> const pAmountMoved);
-
-        static std::pair<Endpoint, Endpoint> _moveByWord(gsl::not_null<IUiaData*> pData,
-                                                         const int moveCount,
-                                                         const MoveState moveState,
-                                                         const std::wstring_view wordDelimiters,
-                                                         gsl::not_null<int*> const pAmountMoved);
-
-        static std::pair<Endpoint, Endpoint> _moveByWordForward(gsl::not_null<IUiaData*> pData,
-                                                                const int moveCount,
-                                                                const MoveState moveState,
-                                                                const std::wstring_view wordDelimiters,
-                                                                gsl::not_null<int*> const pAmountMoved);
-
-        static std::pair<Endpoint, Endpoint> _moveByWordBackward(gsl::not_null<IUiaData*> pData,
-                                                                 const int moveCount,
-                                                                 const MoveState moveState,
-                                                                 const std::wstring_view wordDelimiters,
-                                                                 gsl::not_null<int*> const pAmountMoved);
-
-        static std::pair<Endpoint, Endpoint> _moveByLine(gsl::not_null<IUiaData*> pData,
-                                                         const int moveCount,
-                                                         const MoveState moveState,
-                                                         gsl::not_null<int*> const pAmountMoved);
-
-        static std::pair<Endpoint, Endpoint> _moveByDocument(gsl::not_null<IUiaData*> pData,
-                                                             const int moveCount,
-                                                             const MoveState moveState,
-                                                             gsl::not_null<int*> const pAmountMoved);
-
-        static std::tuple<Endpoint, Endpoint, bool>
-        _moveEndpointByUnitCharacter(gsl::not_null<IUiaData*> pData,
-                                     const int moveCount,
-                                     const TextPatternRangeEndpoint endpoint,
-                                     const MoveState moveState,
-                                     gsl::not_null<int*> const pAmountMoved);
-
-        static std::tuple<Endpoint, Endpoint, bool>
-        _moveEndpointByUnitCharacterForward(gsl::not_null<IUiaData*> pData,
-                                            const int moveCount,
-                                            const TextPatternRangeEndpoint endpoint,
-                                            const MoveState moveState,
-                                            gsl::not_null<int*> const pAmountMoved);
-
-        static std::tuple<Endpoint, Endpoint, bool>
-        _moveEndpointByUnitCharacterBackward(gsl::not_null<IUiaData*> pData,
-                                             const int moveCount,
-                                             const TextPatternRangeEndpoint endpoint,
-                                             const MoveState moveState,
-                                             gsl::not_null<int*> const pAmountMoved);
-
-        static std::tuple<Endpoint, Endpoint, bool>
-        _moveEndpointByUnitWord(gsl::not_null<IUiaData*> pData,
-                                const int moveCount,
-                                const TextPatternRangeEndpoint endpoint,
-                                const MoveState moveState,
-                                const std::wstring_view wordDelimiters,
-                                gsl::not_null<int*> const pAmountMoved);
-
-        static std::tuple<Endpoint, Endpoint, bool>
-        _moveEndpointByUnitWordForward(gsl::not_null<IUiaData*> pData,
-                                       const int moveCount,
-                                       const TextPatternRangeEndpoint endpoint,
-                                       const MoveState moveState,
-                                       const std::wstring_view wordDelimiters,
-                                       gsl::not_null<int*> const pAmountMoved);
-
-        static std::tuple<Endpoint, Endpoint, bool>
-        _moveEndpointByUnitWordBackward(gsl::not_null<IUiaData*> pData,
-                                        const int moveCount,
-                                        const TextPatternRangeEndpoint endpoint,
-                                        const MoveState moveState,
-                                        const std::wstring_view wordDelimiters,
-                                        gsl::not_null<int*> const pAmountMoved);
-
-        static std::tuple<Endpoint, Endpoint, bool>
-        _moveEndpointByUnitLine(gsl::not_null<IUiaData*> pData,
-                                const int moveCount,
-                                const TextPatternRangeEndpoint endpoint,
-                                const MoveState moveState,
-                                gsl::not_null<int*> const pAmountMoved);
-
-        static std::tuple<Endpoint, Endpoint, bool>
-        _moveEndpointByUnitDocument(gsl::not_null<IUiaData*> pData,
-                                    const int moveCount,
-                                    const TextPatternRangeEndpoint endpoint,
-                                    const MoveState moveState,
-                                    gsl::not_null<int*> const pAmountMoved);
-=======
-        virtual const COORD _getScreenFontSize() const;
-        const unsigned int _getViewportHeight(const SMALL_RECT viewport) const noexcept;
-        const Viewport _getBufferSize() const noexcept;
-
-        void _getBoundingRect(_In_ const COORD startAnchor, _In_ const COORD endAnchor, _Inout_ std::vector<double>& coords) const;
-
-        void
-        _moveEndpointByUnitCharacter(_In_ const int moveCount,
-                                     _In_ const TextPatternRangeEndpoint endpoint,
-                                     _Out_ gsl::not_null<int*> const pAmountMoved,
-                                     _In_ const bool preventBufferEnd = false) noexcept;
-
-        void
-        _moveEndpointByUnitWord(_In_ const int moveCount,
-                                _In_ const TextPatternRangeEndpoint endpoint,
-                                _Out_ gsl::not_null<int*> const pAmountMoved,
-                                _In_ const bool preventBufferEnd = false);
-
-        void
-        _moveEndpointByUnitLine(_In_ const int moveCount,
-                                _In_ const TextPatternRangeEndpoint endpoint,
-                                _Out_ gsl::not_null<int*> const pAmountMoved,
-                                _In_ const bool preventBufferEnd = false) noexcept;
-
-        void
-        _moveEndpointByUnitDocument(_In_ const int moveCount,
-                                    _In_ const TextPatternRangeEndpoint endpoint,
-                                    _Out_ gsl::not_null<int*> const pAmountMoved,
-                                    _In_ const bool preventBufferEnd = false) noexcept;
->>>>>>> b4653156
-
-#ifdef UNIT_TESTING
-        friend class ::UiaTextRangeTests;
-#endif
-        friend class UiaTracing;
-    };
-}
+/*++
+Copyright (c) Microsoft Corporation
+Licensed under the MIT license.
+
+Module Name:
+- UiaTextRangeBase.hpp
+
+Abstract:
+- This module provides UI Automation access to the text of the console
+  window to support both automation tests and accessibility (screen
+  reading) applications.
+- ConHost and Windows Terminal must implement their own virtual functions separately.
+
+Author(s):
+- Austin Diviness (AustDi)     2017
+- Carlos Zamora   (CaZamor)    2019
+--*/
+
+#pragma once
+
+#include "inc/viewport.hpp"
+#include "../buffer/out/textBuffer.hpp"
+#include "IUiaData.h"
+#include "unicode.hpp"
+
+#include <UIAutomationCore.h>
+#include <deque>
+#include <tuple>
+#include <wrl/implements.h>
+
+#ifdef UNIT_TESTING
+class UiaTextRangeTests;
+#endif
+
+typedef unsigned long long IdType;
+constexpr IdType InvalidId = 0;
+
+namespace Microsoft::Console::Types
+{
+    class UiaTracing;
+
+    class UiaTextRangeBase : public WRL::RuntimeClass<WRL::RuntimeClassFlags<WRL::ClassicCom | WRL::InhibitFtmBase>, ITextRangeProvider>
+    {
+    private:
+        static IdType id;
+
+    protected:
+        // indicates which direction a movement operation
+        // is going
+        enum class MovementDirection
+        {
+            Forward,
+            Backward
+        };
+
+    public:
+        // The default word delimiter for UiaTextRanges
+        static constexpr std::wstring_view DefaultWordDelimiter{ &UNICODE_SPACE, 1 };
+
+        // degenerate range
+        virtual HRESULT RuntimeClassInitialize(_In_ IUiaData* pData,
+                                               _In_ IRawElementProviderSimple* const pProvider,
+                                               _In_ std::wstring_view wordDelimiters = DefaultWordDelimiter) noexcept;
+
+        // degenerate range at cursor position
+        virtual HRESULT RuntimeClassInitialize(_In_ IUiaData* pData,
+                                               _In_ IRawElementProviderSimple* const pProvider,
+                                               _In_ const Cursor& cursor,
+                                               _In_ std::wstring_view wordDelimiters = DefaultWordDelimiter) noexcept;
+
+        // specific endpoint range
+        virtual HRESULT RuntimeClassInitialize(_In_ IUiaData* pData,
+                                               _In_ IRawElementProviderSimple* const pProvider,
+                                               _In_ const COORD start,
+                                               _In_ const COORD end,
+                                               _In_ std::wstring_view wordDelimiters = DefaultWordDelimiter) noexcept;
+
+        virtual HRESULT RuntimeClassInitialize(const UiaTextRangeBase& a) noexcept;
+
+        UiaTextRangeBase(const UiaTextRangeBase&) = default;
+        UiaTextRangeBase(UiaTextRangeBase&&) = default;
+        UiaTextRangeBase& operator=(const UiaTextRangeBase&) = default;
+        UiaTextRangeBase& operator=(UiaTextRangeBase&&) = default;
+        ~UiaTextRangeBase() = default;
+
+        const IdType GetId() const noexcept;
+        const COORD GetEndpoint(TextPatternRangeEndpoint endpoint) const noexcept;
+        bool SetEndpoint(TextPatternRangeEndpoint endpoint, const COORD val) noexcept;
+        const bool IsDegenerate() const noexcept;
+
+        // ITextRangeProvider methods
+        virtual IFACEMETHODIMP Clone(_Outptr_result_maybenull_ ITextRangeProvider** ppRetVal) = 0;
+        IFACEMETHODIMP Compare(_In_opt_ ITextRangeProvider* pRange, _Out_ BOOL* pRetVal) noexcept override;
+        IFACEMETHODIMP CompareEndpoints(_In_ TextPatternRangeEndpoint endpoint,
+                                        _In_ ITextRangeProvider* pTargetRange,
+                                        _In_ TextPatternRangeEndpoint targetEndpoint,
+                                        _Out_ int* pRetVal) noexcept override;
+        IFACEMETHODIMP ExpandToEnclosingUnit(_In_ TextUnit unit) noexcept override;
+        IFACEMETHODIMP FindAttribute(_In_ TEXTATTRIBUTEID textAttributeId,
+                                     _In_ VARIANT val,
+                                     _In_ BOOL searchBackward,
+                                     _Outptr_result_maybenull_ ITextRangeProvider** ppRetVal) noexcept override;
+        IFACEMETHODIMP FindText(_In_ BSTR text,
+                                _In_ BOOL searchBackward,
+                                _In_ BOOL ignoreCase,
+                                _Outptr_result_maybenull_ ITextRangeProvider** ppRetVal) noexcept override;
+        IFACEMETHODIMP GetAttributeValue(_In_ TEXTATTRIBUTEID textAttributeId,
+                                         _Out_ VARIANT* pRetVal) noexcept override;
+        IFACEMETHODIMP GetBoundingRectangles(_Outptr_result_maybenull_ SAFEARRAY** ppRetVal) noexcept override;
+        IFACEMETHODIMP GetEnclosingElement(_Outptr_result_maybenull_ IRawElementProviderSimple** ppRetVal) noexcept override;
+        IFACEMETHODIMP GetText(_In_ int maxLength,
+                               _Out_ BSTR* pRetVal) noexcept override;
+        IFACEMETHODIMP Move(_In_ TextUnit unit,
+                            _In_ int count,
+                            _Out_ int* pRetVal) noexcept override;
+        IFACEMETHODIMP MoveEndpointByUnit(_In_ TextPatternRangeEndpoint endpoint,
+                                          _In_ TextUnit unit,
+                                          _In_ int count,
+                                          _Out_ int* pRetVal) noexcept override;
+        IFACEMETHODIMP MoveEndpointByRange(_In_ TextPatternRangeEndpoint endpoint,
+                                           _In_ ITextRangeProvider* pTargetRange,
+                                           _In_ TextPatternRangeEndpoint targetEndpoint) noexcept override;
+        IFACEMETHODIMP Select() noexcept override;
+        IFACEMETHODIMP AddToSelection() noexcept override;
+        IFACEMETHODIMP RemoveFromSelection() noexcept override;
+        IFACEMETHODIMP ScrollIntoView(_In_ BOOL alignToTop) noexcept override;
+        IFACEMETHODIMP GetChildren(_Outptr_result_maybenull_ SAFEARRAY** ppRetVal) noexcept override;
+
+    protected:
+        UiaTextRangeBase() = default;
+        IUiaData* _pData{ nullptr };
+
+        IRawElementProviderSimple* _pProvider{ nullptr };
+
+        std::wstring _wordDelimiters{};
+
+        virtual void _ChangeViewport(const SMALL_RECT NewWindow) = 0;
+        virtual void _TranslatePointToScreen(LPPOINT clientPoint) const = 0;
+        virtual void _TranslatePointFromScreen(LPPOINT screenPoint) const = 0;
+
+        void Initialize(_In_ const UiaPoint point);
+
+        // used to debug objects passed back and forth
+        // between the provider and the client
+        IdType _id{};
+
+        // measure units in the form [_start, _end).
+        // These are in the TextBuffer coordinate space.
+        // NOTE: _start is inclusive, but _end is exclusive
+        COORD _start{};
+        COORD _end{};
+
+        // This is used by tracing to extract the text value
+        // that the UiaTextRange currently encompasses.
+        // GetText() cannot be used as it's not const
+        std::wstring _getTextValue(std::optional<unsigned int> maxLength = std::nullopt) const noexcept;
+
+        RECT _getTerminalRect() const;
+
+        virtual const COORD _getScreenFontSize() const;
+
+        const unsigned int _getViewportHeight(const SMALL_RECT viewport) const noexcept;
+        const Viewport _getBufferSize() const noexcept;
+
+        void _getBoundingRect(_In_ const COORD startAnchor, _In_ const COORD endAnchor, _Inout_ std::vector<double>& coords) const;
+
+        void
+        _moveEndpointByUnitCharacter(_In_ const int moveCount,
+                                     _In_ const TextPatternRangeEndpoint endpoint,
+                                     gsl::not_null<int*> const pAmountMoved,
+                                     _In_ const bool preventBufferEnd = false) noexcept;
+
+        void
+        _moveEndpointByUnitWord(_In_ const int moveCount,
+                                _In_ const TextPatternRangeEndpoint endpoint,
+                                gsl::not_null<int*> const pAmountMoved,
+                                _In_ const bool preventBufferEnd = false);
+
+        void
+        _moveEndpointByUnitLine(_In_ const int moveCount,
+                                _In_ const TextPatternRangeEndpoint endpoint,
+                                gsl::not_null<int*> const pAmountMoved,
+                                _In_ const bool preventBufferEnd = false) noexcept;
+
+        void
+        _moveEndpointByUnitDocument(_In_ const int moveCount,
+                                    _In_ const TextPatternRangeEndpoint endpoint,
+                                    gsl::not_null<int*> const pAmountMoved,
+                                    _In_ const bool preventBufferEnd = false) noexcept;
+
+#ifdef UNIT_TESTING
+        friend class ::UiaTextRangeTests;
+#endif
+        friend class UiaTracing;
+    };
+}